package org.apache.cassandra.hadoop;
/*
 * 
 * Licensed to the Apache Software Foundation (ASF) under one
 * or more contributor license agreements.  See the NOTICE file
 * distributed with this work for additional information
 * regarding copyright ownership.  The ASF licenses this file
 * to you under the Apache License, Version 2.0 (the
 * "License"); you may not use this file except in compliance
 * with the License.  You may obtain a copy of the License at
 * 
 *   http://www.apache.org/licenses/LICENSE-2.0
 * 
 * Unless required by applicable law or agreed to in writing,
 * software distributed under the License is distributed on an
 * "AS IS" BASIS, WITHOUT WARRANTIES OR CONDITIONS OF ANY
 * KIND, either express or implied.  See the License for the
 * specific language governing permissions and limitations
 * under the License.
 * 
 */


import java.io.IOException;
import java.net.InetAddress;
import java.net.UnknownHostException;
import java.util.List;
import java.util.Map;
import java.util.SortedMap;
import java.util.TreeMap;

import com.google.common.collect.AbstractIterator;

import org.apache.cassandra.db.*;
import org.apache.cassandra.db.context.AbstractReconciler;
import org.apache.cassandra.db.marshal.AbstractType;
import org.apache.cassandra.dht.IPartitioner;
import org.apache.cassandra.thrift.*;
import org.apache.cassandra.thrift.Column;
import org.apache.cassandra.thrift.SuperColumn;
import org.apache.cassandra.utils.FBUtilities;
import org.apache.cassandra.utils.Pair;
import org.apache.hadoop.conf.Configuration;
import org.apache.hadoop.mapreduce.InputSplit;
import org.apache.hadoop.mapreduce.RecordReader;
import org.apache.hadoop.mapreduce.TaskAttemptContext;
import org.apache.thrift.TException;
import org.apache.thrift.protocol.TBinaryProtocol;
import org.apache.thrift.transport.TSocket;

public class ColumnFamilyRecordReader extends RecordReader<String, SortedMap<byte[], IColumn>>
{
    private ColumnFamilySplit split;
    private RowIterator iter;
    private Pair<String, SortedMap<byte[], IColumn>> currentRow;
    private SlicePredicate predicate;
    private int totalRowCount; // total number of rows to fetch
    private int batchRowCount; // fetch this many per batch
    private String cfName;
    private String keyspace;
    private Configuration conf;

    public void close() 
    {
        if (iter != null)
            iter.close();
    }
    
    public String getCurrentKey()
    {
        return currentRow.left;
    }

    public SortedMap<byte[], IColumn> getCurrentValue()
    {
        return currentRow.right;
    }
    
    public float getProgress()
    {
        // the progress is likely to be reported slightly off the actual but close enough
        return ((float)iter.rowsRead()) / totalRowCount;
    }
    
    public void initialize(InputSplit split, TaskAttemptContext context) throws IOException
    {
        this.split = (ColumnFamilySplit) split;
        conf = context.getConfiguration();
        predicate = ConfigHelper.getSlicePredicate(conf);
        totalRowCount = ConfigHelper.getInputSplitSize(conf);
        batchRowCount = ConfigHelper.getRangeBatchSize(conf);
        cfName = ConfigHelper.getColumnFamily(conf);
        keyspace = ConfigHelper.getKeyspace(conf);
        iter = new RowIterator();
    }
    
    public boolean nextKeyValue() throws IOException
    {
        if (!iter.hasNext())
            return false;
        currentRow = iter.next();
        return true;
    }

    private class RowIterator extends AbstractIterator<Pair<String, SortedMap<byte[], IColumn>>>
    {
        private List<KeySlice> rows;
        private String startToken;
        private int totalRead = 0;
        private int i = 0;
        private final AbstractType comparator;
        private final AbstractType subComparator;
        private final IPartitioner partitioner;
        private TSocket socket;
        private Cassandra.Client client;

        private RowIterator()
        {
            socket = new TSocket(getLocation(), ConfigHelper.getThriftPort(conf));
            TBinaryProtocol binaryProtocol = new TBinaryProtocol(socket, false, false);
            client = new Cassandra.Client(binaryProtocol);

            try
            {
                socket.open();
                partitioner = FBUtilities.newPartitioner(client.describe_partitioner());
                Map<String, String> info = client.describe_keyspace(keyspace).get(cfName);
                comparator = FBUtilities.getComparator(info.get("CompareWith"));
                subComparator = FBUtilities.getComparator(info.get("CompareSubcolumnsWith"));
            }
            catch (TException e)
            {
                throw new RuntimeException("error communicating via Thrift", e);
            }
            catch (NotFoundException e)
            {
                throw new RuntimeException("server reports no such keyspace " + keyspace, e);
            }
        }

        private void maybeInit()
        {
            // check if we need another batch 
            if (rows != null && i >= rows.size())
                rows = null;
            
            if (rows != null)
                return;
            
            if (startToken == null)
            {
                startToken = split.getStartToken();
            } 
            else if (startToken.equals(split.getEndToken()))
            {
                rows = null;
                return;
            }
            
            KeyRange keyRange = new KeyRange(batchRowCount)
                                .setStart_token(startToken)
                                .setEnd_token(split.getEndToken());
            try
            {
                rows = client.get_range_slices(keyspace,
                                               new ColumnParent(cfName),
                                               predicate,
                                               keyRange,
                                               ConsistencyLevel.ONE);
                    
                // nothing new? reached the end
                if (rows.isEmpty())
                {
                    rows = null;
                    return;
                }
                               
                // reset to iterate through this new batch
                i = 0;
                
                // prepare for the next slice to be read
                KeySlice lastRow = rows.get(rows.size() - 1);
                startToken = partitioner.getTokenFactory().toString(partitioner.getToken(lastRow.getKey()));
            }
            catch (Exception e)
            {
                throw new RuntimeException(e);
            }
        }

        // we don't use endpointsnitch since we are trying to support hadoop nodes that are
        // not necessarily on Cassandra machines, too.  This should be adequate for single-DC clusters, at least.
        private String getLocation()
        {
            InetAddress[] localAddresses = new InetAddress[0];
            try
            {
                localAddresses = InetAddress.getAllByName(InetAddress.getLocalHost().getHostAddress());
            }
            catch (UnknownHostException e)
            {
                throw new AssertionError(e);
            }
            for (InetAddress address : localAddresses)
            {
                for (String location : split.getLocations())
                {
                    InetAddress locationAddress = null;
                    try
                    {
                        locationAddress = InetAddress.getByName(location);
                    }
                    catch (UnknownHostException e)
                    {
                        throw new AssertionError(e);
                    }
                    if (address.equals(locationAddress))
                    {
                        return location;
                    }
                }
            }
            return split.getLocations()[0];
        }

        /**
         * @return total number of rows read by this record reader
         */
        public int rowsRead()
        {
            return totalRead;
        }

        @Override
        protected Pair<String, SortedMap<byte[], IColumn>> computeNext()
        {
            maybeInit();
            if (rows == null)
                return endOfData();
            
            totalRead++;
            KeySlice ks = rows.get(i++);
            SortedMap<byte[], IColumn> map = new TreeMap<byte[], IColumn>(comparator);
            for (ColumnOrSuperColumn cosc : ks.columns)
            {
                IColumn column = unthriftify(cosc);
                map.put(column.name(), column);
            }
            return new Pair<String, SortedMap<byte[], IColumn>>(ks.key, map);
        }
        
        public void close() 
        {
            if (socket != null && socket.isOpen())
            {
                socket.close();
            }
        }

        private IColumn unthriftify(ColumnOrSuperColumn cosc)
        {
            if (cosc.column == null)
                return unthriftifySuper(cosc.super_column);
            return unthriftifySimple(cosc.column);
        }

<<<<<<< HEAD
    private IColumn unthriftifySuper(SuperColumn super_column)
    {
        AbstractType subComparator = DatabaseDescriptor.getSubComparator(keyspace, cfName);
//TODO: TEST
//        org.apache.cassandra.db.SuperColumn sc = new org.apache.cassandra.db.SuperColumn(super_column.name, subComparator);
        ColumnType columnType = DatabaseDescriptor.getColumnFamilyType(keyspace, cfName);
        AbstractReconciler reconciler = DatabaseDescriptor.getReconciler(keyspace, cfName);
        org.apache.cassandra.db.SuperColumn sc = new org.apache.cassandra.db.SuperColumn(super_column.name, subComparator, columnType, reconciler);
        for (Column column : super_column.columns)
=======
        private IColumn unthriftifySuper(SuperColumn super_column)
>>>>>>> 9e501d8a
        {
            org.apache.cassandra.db.SuperColumn sc = new org.apache.cassandra.db.SuperColumn(super_column.name, subComparator);
            for (Column column : super_column.columns)
            {
                sc.addColumn(unthriftifySimple(column));
            }
            return sc;
        }

<<<<<<< HEAD
    private IColumn unthriftifySimple(Column column)
    {
//TODO: MODIFY: create appropriate IClock impl
//        return new org.apache.cassandra.db.Column(column.name, column.value, column.timestamp);
        org.apache.cassandra.db.IClock clock = new org.apache.cassandra.db.TimestampClock(column.clock.timestamp);
        return new org.apache.cassandra.db.Column(column.name, column.value, clock);
=======
        private IColumn unthriftifySimple(Column column)
        {
            return new org.apache.cassandra.db.Column(column.name, column.value, column.timestamp);
        }
>>>>>>> 9e501d8a
    }
}<|MERGE_RESOLUTION|>--- conflicted
+++ resolved
@@ -264,21 +264,11 @@
             return unthriftifySimple(cosc.column);
         }
 
-<<<<<<< HEAD
-    private IColumn unthriftifySuper(SuperColumn super_column)
-    {
-        AbstractType subComparator = DatabaseDescriptor.getSubComparator(keyspace, cfName);
-//TODO: TEST
-//        org.apache.cassandra.db.SuperColumn sc = new org.apache.cassandra.db.SuperColumn(super_column.name, subComparator);
-        ColumnType columnType = DatabaseDescriptor.getColumnFamilyType(keyspace, cfName);
-        AbstractReconciler reconciler = DatabaseDescriptor.getReconciler(keyspace, cfName);
-        org.apache.cassandra.db.SuperColumn sc = new org.apache.cassandra.db.SuperColumn(super_column.name, subComparator, columnType, reconciler);
-        for (Column column : super_column.columns)
-=======
         private IColumn unthriftifySuper(SuperColumn super_column)
->>>>>>> 9e501d8a
-        {
-            org.apache.cassandra.db.SuperColumn sc = new org.apache.cassandra.db.SuperColumn(super_column.name, subComparator);
+        {
+            ColumnType columnType = DatabaseDescriptor.getColumnFamilyType(keyspace, cfName);
+            AbstractReconciler reconciler = DatabaseDescriptor.getReconciler(keyspace, cfName);
+            org.apache.cassandra.db.SuperColumn sc = new org.apache.cassandra.db.SuperColumn(super_column.name, subComparator, columnType, reconciler);
             for (Column column : super_column.columns)
             {
                 sc.addColumn(unthriftifySimple(column));
@@ -286,18 +276,9 @@
             return sc;
         }
 
-<<<<<<< HEAD
-    private IColumn unthriftifySimple(Column column)
-    {
-//TODO: MODIFY: create appropriate IClock impl
-//        return new org.apache.cassandra.db.Column(column.name, column.value, column.timestamp);
-        org.apache.cassandra.db.IClock clock = new org.apache.cassandra.db.TimestampClock(column.clock.timestamp);
-        return new org.apache.cassandra.db.Column(column.name, column.value, clock);
-=======
         private IColumn unthriftifySimple(Column column)
         {
-            return new org.apache.cassandra.db.Column(column.name, column.value, column.timestamp);
-        }
->>>>>>> 9e501d8a
-    }
+            org.apache.cassandra.db.IClock clock = new org.apache.cassandra.db.TimestampClock(column.clock.timestamp);
+            return new org.apache.cassandra.db.Column(column.name, column.value, clock);
+        }
 }