/**
 * Licensed to the Apache Software Foundation (ASF) under one
 * or more contributor license agreements.  See the NOTICE file
 * distributed with this work for additional information
 * regarding copyright ownership.  The ASF licenses this file
 * to you under the Apache License, Version 2.0 (the
 * "License"); you may not use this file except in compliance
 * with the License.  You may obtain a copy of the License at
 *
 *     http://www.apache.org/licenses/LICENSE-2.0
 *
 * Unless required by applicable law or agreed to in writing, software
 * distributed under the License is distributed on an "AS IS" BASIS,
 * WITHOUT WARRANTIES OR CONDITIONS OF ANY KIND, either express or implied.
 * See the License for the specific language governing permissions and
 * limitations under the License.
 */

package org.apache.cassandra.config;

import org.apache.cassandra.auth.AllowAllAuthenticator;
import org.apache.cassandra.auth.IAuthenticator;
import org.apache.cassandra.db.*;
import org.apache.cassandra.db.commitlog.CommitLog;
import org.apache.cassandra.db.context.AbstractReconciler;
import org.apache.cassandra.db.context.AbstractCounterContext;
import org.apache.cassandra.db.context.IncrementCounterContext;
import org.apache.cassandra.db.context.MaxCounterContext;
import org.apache.cassandra.db.context.MinCounterContext;
import org.apache.cassandra.db.marshal.AbstractType;
import org.apache.cassandra.db.marshal.BytesType;
import org.apache.cassandra.db.marshal.UTF8Type;
import org.apache.cassandra.dht.IPartitioner;
import org.apache.cassandra.locator.IEndPointSnitch;
import org.apache.cassandra.locator.AbstractReplicationStrategy;
import org.apache.cassandra.io.util.FileUtils;
import org.apache.cassandra.utils.FBUtilities;
import org.apache.cassandra.utils.XMLUtils;
import org.apache.log4j.Logger;
import org.w3c.dom.Node;
import org.w3c.dom.NodeList;
import org.xml.sax.SAXException;

import javax.xml.parsers.ParserConfigurationException;
import javax.xml.transform.TransformerException;
import javax.xml.xpath.XPathExpressionException;
import java.io.File;
import java.io.IOException;
import java.lang.reflect.InvocationTargetException;
import java.util.*;
import java.net.InetAddress;
import java.net.UnknownHostException;
import java.net.URL;

public class DatabaseDescriptor
{
    private static Logger logger = Logger.getLogger(DatabaseDescriptor.class);
    public static final String STREAMING_SUBDIR = "stream";

    // don't capitalize these; we need them to match what's in the config file for CLS.valueOf to parse
    public static enum CommitLogSync {
        periodic,
        batch
    }

    public static enum DiskAccessMode {
        auto,
        mmap,
        mmap_index_only,
        standard,
    }

    public static final String random = "RANDOM";
    public static final String ophf = "OPHF";
    private static int storagePort = 7000;
    private static int thriftPort = 9160;
    private static boolean thriftFramed = false;
    private static InetAddress listenAddress; // leave null so we can fall through to getLocalHost
    private static InetAddress thriftAddress;
    private static String clusterName = "Test";
    private static long rpcTimeoutInMillis = 2000;
    private static int phiConvictThreshold = 8;
    private static Set<InetAddress> seeds = new HashSet<InetAddress>();
    /* Keeps the list of data file directories */
    private static String[] dataFileDirectories;
    /* Current index into the above list of directories */
    private static int currentIndex = 0;
    private static String logFileDirectory;
    private static int consistencyThreads = 4; // not configurable
    private static int concurrentReaders = 8;
    private static int concurrentWriters = 32;

    private static double flushDataBufferSizeInMB = 32;
    private static double flushIndexBufferSizeInMB = 8;
    private static int slicedReadBufferSizeInKB = 64;

    static Map<String, KSMetaData> tables = new HashMap<String, KSMetaData>();
    private static int bmtThreshold = 256;
    /* if this a row exceeds this threshold, we issue warnings during compaction */
    private static long rowWarningThreshold = 512 * 1024 * 1024;

    /* Hashing strategy Random or OPHF */
    private static IPartitioner partitioner;

    /* if the size of columns or super-columns are more than this, indexing will kick in */
    private static int columnIndexSizeInKB;
    /* Number of minutes to keep a memtable in memory */
    private static int memtableLifetimeMs = 60 * 60 * 1000;
    /* Size of the memtable in memory before it is dumped */
    private static int memtableThroughput = 64;
    /* Number of objects in millions in the memtable before it is dumped */
    private static double memtableOperations = 0.1;
    /* 
     * This parameter enables or disables consistency checks. 
     * If set to false the read repairs are disable for very
     * high throughput on reads but at the cost of consistency.
    */
    private static boolean doConsistencyCheck = true;
    /* Whether a write on repair should be done for counter column families. */
    private static boolean doCounterRepairOnWrite = true;
    /* Job Jar Location */
    private static String jobJarFileLocation;
    /* Address where to run the job tracker */
    private static String jobTrackerHost;    
    /* time to wait before garbage collecting tombstones (deletion markers) */
    private static int gcGraceInSeconds = 10 * 24 * 3600; // 10 days

    // the path qualified config file (storage-conf.xml) name
    private static String configFileName;
    /* initial token in the ring */
    private static String initialToken = null;

    private static CommitLogSync commitLogSync;
    private static double commitLogSyncBatchMS;
    private static int commitLogSyncPeriodMS;

    private static DiskAccessMode diskAccessMode;
    private static DiskAccessMode indexAccessMode;

    private static boolean snapshotBeforeCompaction;
    private static boolean autoBootstrap = false;

    private static boolean hintedHandoffEnabled = true;

    private static IAuthenticator authenticator = new AllowAllAuthenticator();

    private final static String STORAGE_CONF_FILE = "storage-conf.xml";

    /**
     * Try the storage-config system property, and then inspect the classpath.
     */
    static String getStorageConfigPath()
    {
        String scp = System.getProperty("storage-config") + File.separator + STORAGE_CONF_FILE;
        if (new File(scp).exists())
            return scp;
        // try the classpath
        ClassLoader loader = DatabaseDescriptor.class.getClassLoader();
        URL scpurl = loader.getResource(STORAGE_CONF_FILE);
        if (scpurl != null)
            return scpurl.getFile();
        throw new RuntimeException("Cannot locate " + STORAGE_CONF_FILE + " via storage-config system property or classpath lookup.");
    }

    private static int stageQueueSize_ = 4096;

    static
    {
        try
        {
            configFileName = getStorageConfigPath();
            if (logger.isDebugEnabled())
                logger.debug("Loading settings from " + configFileName);
            XMLUtils xmlUtils = new XMLUtils(configFileName);

            /* Cluster Name */
            clusterName = xmlUtils.getNodeValue("/Storage/ClusterName");

            String syncRaw = xmlUtils.getNodeValue("/Storage/CommitLogSync");
            try
            {
                commitLogSync = CommitLogSync.valueOf(syncRaw);
            }
            catch (IllegalArgumentException e)
            {
                throw new ConfigurationException("CommitLogSync must be either 'periodic' or 'batch'");
            }
            if (commitLogSync == null)
            {
                throw new ConfigurationException("Missing required directive CommitLogSync");
            }
            else if (commitLogSync == CommitLogSync.batch)
            {
                try
                {
                    commitLogSyncBatchMS = Double.valueOf(xmlUtils.getNodeValue("/Storage/CommitLogSyncBatchWindowInMS"));
                }
                catch (Exception e)
                {
                    throw new ConfigurationException("Unrecognized value for CommitLogSyncBatchWindowInMS.  Double expected.");
                }
                if (xmlUtils.getNodeValue("/Storage/CommitLogSyncPeriodInMS") != null)
                {
                    throw new ConfigurationException("Batch sync specified, but CommitLogSyncPeriodInMS found.  Only specify CommitLogSyncBatchWindowInMS when using batch sync.");
                }
                logger.debug("Syncing log with a batch window of " + commitLogSyncBatchMS);
            }
            else
            {
                assert commitLogSync == CommitLogSync.periodic;
                try
                {
                    commitLogSyncPeriodMS = Integer.valueOf(xmlUtils.getNodeValue("/Storage/CommitLogSyncPeriodInMS"));
                }
                catch (Exception e)
                {
                    throw new ConfigurationException("Unrecognized value for CommitLogSyncPeriodInMS.  Integer expected.");
                }
                if (xmlUtils.getNodeValue("/Storage/CommitLogSyncBatchWindowInMS") != null)
                {
                    throw new ConfigurationException("Periodic sync specified, but CommitLogSyncBatchWindowInMS found.  Only specify CommitLogSyncPeriodInMS when using periodic sync.");
                }
                logger.debug("Syncing log with a period of " + commitLogSyncPeriodMS);
            }

            String modeRaw = xmlUtils.getNodeValue("/Storage/DiskAccessMode");
            try
            {
                diskAccessMode = DiskAccessMode.valueOf(modeRaw);
            }
            catch (IllegalArgumentException e)
            {
                throw new ConfigurationException("DiskAccessMode must be either 'auto', 'mmap', 'mmap_index_only', or 'standard'");
            }

            /* evaluate the DiskAccessMode conf directive, which also affects indexAccessMode selection */
            if (diskAccessMode == DiskAccessMode.auto)
            {
                diskAccessMode = System.getProperty("os.arch").contains("64") ? DiskAccessMode.mmap : DiskAccessMode.standard;
                indexAccessMode = diskAccessMode;
                logger.info("DiskAccessMode 'auto' determined to be " + diskAccessMode + ", indexAccessMode is " + indexAccessMode );
            }
            else if (diskAccessMode == DiskAccessMode.mmap_index_only)
            {
                diskAccessMode = DiskAccessMode.standard;
                indexAccessMode = DiskAccessMode.mmap;
                logger.info("DiskAccessMode is" + diskAccessMode + ", indexAccessMode is " + indexAccessMode );
            }
            else
            {
                indexAccessMode = diskAccessMode;
                logger.info("DiskAccessMode is" + diskAccessMode + ", indexAccessMode is " + indexAccessMode );
            }

            /* Authentication and authorization backend, implementing IAuthenticator */
            String authenticatorClassName = xmlUtils.getNodeValue("/Storage/Authenticator");
            if (authenticatorClassName != null)
            {
                try
                {
                    Class cls = Class.forName(authenticatorClassName);
                    authenticator = (IAuthenticator) cls.getConstructor().newInstance();
                }
                catch (ClassNotFoundException e)
                {
                    throw new ConfigurationException("Invalid authenticator class " + authenticatorClassName);
                }
            }
            
            /* Hashing strategy */
            String partitionerClassName = xmlUtils.getNodeValue("/Storage/Partitioner");
            if (partitionerClassName == null)
            {
                throw new ConfigurationException("Missing partitioner directive /Storage/Partitioner");
            }
            try
            {
                partitioner = FBUtilities.newPartitioner(partitionerClassName);
            }
            catch (Exception e)
            {
                throw new ConfigurationException("Invalid partitioner class " + partitionerClassName);
            }

            /* JobTracker address */
            jobTrackerHost = xmlUtils.getNodeValue("/Storage/JobTrackerHost");

            /* Job Jar file location */
            jobJarFileLocation = xmlUtils.getNodeValue("/Storage/JobJarFileLocation");

            String gcGrace = xmlUtils.getNodeValue("/Storage/GCGraceSeconds");
            if ( gcGrace != null )
                gcGraceInSeconds = Integer.parseInt(gcGrace);

            initialToken = xmlUtils.getNodeValue("/Storage/InitialToken");

            /* RPC Timeout */
            String rpcTimeout = xmlUtils.getNodeValue("/Storage/RpcTimeoutInMillis");
            if ( rpcTimeout != null )
                rpcTimeoutInMillis = Integer.parseInt(rpcTimeout);

            /* phi convict threshold for FailureDetector */
            String phiThreshold = xmlUtils.getNodeValue("/Storage/PhiConvictThreshold");
            if ( phiThreshold != null )
                    phiConvictThreshold = Integer.parseInt(phiThreshold);

            if (phiConvictThreshold < 5 || phiConvictThreshold > 16)
            {
                throw new ConfigurationException("PhiConvictThreshold must be between 5 and 16");
            }
            
            /* Thread per pool */
            String rawReaders = xmlUtils.getNodeValue("/Storage/ConcurrentReads");
            if (rawReaders != null)
            {
                concurrentReaders = Integer.parseInt(rawReaders);
            }
            if (concurrentReaders < 2)
            {
                throw new ConfigurationException("ConcurrentReads must be at least 2");
            }

            String rawWriters = xmlUtils.getNodeValue("/Storage/ConcurrentWrites");
            if (rawWriters != null)
            {
                concurrentWriters = Integer.parseInt(rawWriters);
            }
            if (concurrentWriters < 2)
            {
                throw new ConfigurationException("ConcurrentWrites must be at least 2");
            }

            String rawFlushData = xmlUtils.getNodeValue("/Storage/FlushDataBufferSizeInMB");
            if (rawFlushData != null)
            {
                flushDataBufferSizeInMB = Double.parseDouble(rawFlushData);
            }
            String rawFlushIndex = xmlUtils.getNodeValue("/Storage/FlushIndexBufferSizeInMB");
            if (rawFlushIndex != null)
            {
                flushIndexBufferSizeInMB = Double.parseDouble(rawFlushIndex);
            }

            String rawSlicedBuffer = xmlUtils.getNodeValue("/Storage/SlicedBufferSizeInKB");
            if (rawSlicedBuffer != null)
            {
                slicedReadBufferSizeInKB = Integer.parseInt(rawSlicedBuffer);
            }

            String bmtThresh = xmlUtils.getNodeValue("/Storage/BinaryMemtableThroughputInMB");
            if (bmtThresh != null)
            {
                bmtThreshold = Integer.parseInt(bmtThresh);
            }

            /* TCP port on which the storage system listens */
            String port = xmlUtils.getNodeValue("/Storage/StoragePort");
            if ( port != null )
                storagePort = Integer.parseInt(port);

            /* Local IP or hostname to bind services to */
            String listenAddr = xmlUtils.getNodeValue("/Storage/ListenAddress");
            if (listenAddr != null)
            {
                if (listenAddr.equals("0.0.0.0"))
                    throw new ConfigurationException("ListenAddress must be a single interface.  See http://wiki.apache.org/cassandra/FAQ#cant_listen_on_ip_any");
                try
                {
                    listenAddress = InetAddress.getByName(listenAddr);
                }
                catch (UnknownHostException e)
                {
                    throw new ConfigurationException("Unknown ListenAddress '" + listenAddr + "'");
                }
            }

            /* Local IP or hostname to bind thrift server to */
            String thriftAddr = xmlUtils.getNodeValue("/Storage/ThriftAddress");
            if ( thriftAddr != null )
                thriftAddress = InetAddress.getByName(thriftAddr);

            /* get the thrift port from conf file */
            port = xmlUtils.getNodeValue("/Storage/ThriftPort");
            if (port != null)
                thriftPort = Integer.parseInt(port);

            /* Framed (Thrift) transport (default to "no") */
            String framedRaw = xmlUtils.getNodeValue("/Storage/ThriftFramedTransport");
            if (framedRaw != null)
            {
                if (framedRaw.equalsIgnoreCase("true") || framedRaw.equalsIgnoreCase("false"))
                {
                    thriftFramed = Boolean.valueOf(framedRaw);
                }
                else
                {
                    throw new ConfigurationException("Unrecognized value for ThriftFramedTransport.  Use 'true' or 'false'.");
                }
            }

            /* snapshot-before-compaction.  defaults to false */
            String sbc = xmlUtils.getNodeValue("/Storage/SnapshotBeforeCompaction");
            if (sbc != null)
            {
                if (sbc.equalsIgnoreCase("true") || sbc.equalsIgnoreCase("false"))
                {
                    if (logger.isDebugEnabled())
                        logger.debug("setting snapshotBeforeCompaction to " + sbc);
                    snapshotBeforeCompaction = Boolean.valueOf(sbc);
                }
                else
                {
                    throw new ConfigurationException("Unrecognized value for SnapshotBeforeCompaction.  Use 'true' or 'false'.");
                }
            }

            /* snapshot-before-compaction.  defaults to false */
            String autoBootstr = xmlUtils.getNodeValue("/Storage/AutoBootstrap");
            if (autoBootstr != null)
            {
                if (autoBootstr.equalsIgnoreCase("true") || autoBootstr.equalsIgnoreCase("false"))
                {
                    if (logger.isDebugEnabled())
                        logger.debug("setting autoBootstrap to " + autoBootstr);
                    autoBootstrap = Boolean.valueOf(autoBootstr);
                }
                else
                {
                    throw new ConfigurationException("Unrecognized value for AutoBootstrap.  Use 'true' or 'false'.");
                }
            }

            /* Number of days to keep the memtable around w/o flushing */
            String lifetime = xmlUtils.getNodeValue("/Storage/MemtableFlushAfterMinutes");
            if (lifetime != null)
                memtableLifetimeMs = Integer.parseInt(lifetime) * 60 * 1000;

            /* Size of the memtable in memory in MB before it is dumped */
            String memtableSize = xmlUtils.getNodeValue("/Storage/MemtableThroughputInMB");
            if ( memtableSize != null )
                memtableThroughput = Integer.parseInt(memtableSize);
            /* Number of objects in millions in the memtable before it is dumped */
            String memtableObjectCount = xmlUtils.getNodeValue("/Storage/MemtableOperationsInMillions");
            if ( memtableObjectCount != null )
                memtableOperations = Double.parseDouble(memtableObjectCount);
            if (memtableOperations <= 0)
            {
                throw new ConfigurationException("Memtable object count must be a positive double");
            }

            /* This parameter enables or disables consistency checks.
             * If set to false the read repairs are disable for very
             * high throughput on reads but at the cost of consistency.*/
            String doConsistency = xmlUtils.getNodeValue("/Storage/DoConsistencyChecksBoolean");
            if ( doConsistency != null )
                doConsistencyCheck = Boolean.parseBoolean(doConsistency);

            /* Whether a write on repair should be done for counter column families. */
            String counterRepairOnWrite = xmlUtils.getNodeValue("/Storage/DoCounterRepairOnWrite");
            if ( counterRepairOnWrite != null )
                doCounterRepairOnWrite = Boolean.parseBoolean(counterRepairOnWrite);

            /* read the size at which we should do column indexes */
            String columnIndexSize = xmlUtils.getNodeValue("/Storage/ColumnIndexSizeInKB");
            if(columnIndexSize == null)
            {
                columnIndexSizeInKB = 64;
            }
            else
            {
                columnIndexSizeInKB = Integer.parseInt(columnIndexSize);
            }

            String rowWarning = xmlUtils.getNodeValue("/Storage/RowWarningThresholdInMB");
            if (rowWarning != null)
            {
                rowWarningThreshold = Long.parseLong(rowWarning) * 1024 * 1024;
                if (rowWarningThreshold <= 0)
                    throw new ConfigurationException("Row warning threshold must be a positive integer");
            }
            /* data file and commit log directories. they get created later, when they're needed. */
            dataFileDirectories = xmlUtils.getNodeValues("/Storage/DataFileDirectories/DataFileDirectory");
            logFileDirectory = xmlUtils.getNodeValue("/Storage/CommitLogDirectory");

            for (String datadir : dataFileDirectories)
            {
                if (datadir.equals(logFileDirectory))
                    throw new ConfigurationException("CommitLogDirectory must not be the same as any DataFileDirectory");
            }

            /* threshold after which commit log should be rotated. */
            String value = xmlUtils.getNodeValue("/Storage/CommitLogRotationThresholdInMB");
            if ( value != null)
                CommitLog.setSegmentSize(Integer.parseInt(value) * 1024 * 1024);

            /* should Hinted Handoff be on? */
            String hintedHandOffStr = xmlUtils.getNodeValue("/Storage/HintedHandoffEnabled");
            if (hintedHandOffStr != null)
            {
                if (hintedHandOffStr.equalsIgnoreCase("true"))
                    hintedHandoffEnabled = true;
                else if (hintedHandOffStr.equalsIgnoreCase("false"))
                    hintedHandoffEnabled = false;
                else
                    throw new ConfigurationException("Unrecognized value for HintedHandoff.  Use 'true' or 'false'.");
            }
            if (logger.isDebugEnabled())
                logger.debug("setting hintedHandoffEnabled to " + hintedHandoffEnabled);

            readTablesFromXml();
            if (tables.isEmpty())
                throw new ConfigurationException("No keyspaces configured");

            // Hardcoded system tables
            KSMetaData systemMeta = new KSMetaData(Table.SYSTEM_TABLE, null, -1, null);
            tables.put(Table.SYSTEM_TABLE, systemMeta);
            systemMeta.cfMetaData.put(SystemTable.STATUS_CF, new CFMetaData(Table.SYSTEM_TABLE,
                                                                            SystemTable.STATUS_CF,
//TODO: TEST
//                                                                            "Standard",
                                                                            ColumnType.Standard,
                                                                            new UTF8Type(),
                                                                            null,
//TODO: TEST
                                                                            null,
                                                                            "persistent metadata for the local node",
                                                                            0.0,
                                                                            0.01));

            systemMeta.cfMetaData.put(HintedHandOffManager.HINTS_CF, new CFMetaData(Table.SYSTEM_TABLE,
                                                                                    HintedHandOffManager.HINTS_CF,
<<<<<<< HEAD
//TODO: TEST
//                                                                                    "Super",
                                                                                    ColumnType.Super,
                                                                                    new UTF8Type(),
=======
                                                                                    "Super",
                                                                                    new BytesType(),
>>>>>>> 9e501d8a
                                                                                    new BytesType(),
//TODO: TEST
                                                                                    null,
                                                                                    "hinted handoff data",
                                                                                    0.0,
                                                                                    0.01));

            /* Load the seeds for node contact points */
            String[] seedsxml = xmlUtils.getNodeValues("/Storage/Seeds/Seed");
            if (seedsxml.length <= 0)
            {
                throw new ConfigurationException("A minimum of one seed is required.");
            }
            for( int i = 0; i < seedsxml.length; ++i )
            {
                seeds.add(InetAddress.getByName(seedsxml[i]));
            }
        }
        catch (ConfigurationException e)
        {
            logger.error("Fatal error: " + e.getMessage());
            System.err.println("Bad configuration; unable to start server");
            System.exit(1);
        }
        catch (Exception e)
        {
            throw new RuntimeException(e);
        }
    }

    private static void readTablesFromXml() throws ConfigurationException
    {
        XMLUtils xmlUtils = null;
        try
        {
            xmlUtils = new XMLUtils(configFileName);
        }
        catch (ParserConfigurationException e)
        {
            ConfigurationException ex = new ConfigurationException(e.getMessage());
            ex.initCause(e);
            throw ex;
        }
        catch (SAXException e)
        {
            ConfigurationException ex = new ConfigurationException(e.getMessage());
            ex.initCause(e);
            throw ex;
        }
        catch (IOException e)
        {
            ConfigurationException ex = new ConfigurationException(e.getMessage());
            ex.initCause(e);
            throw ex;
        }

            /* Read the table related stuff from config */
        try
        {
            NodeList tablesxml = xmlUtils.getRequestedNodeList("/Storage/Keyspaces/Keyspace");
            int size = tablesxml.getLength();
            for ( int i = 0; i < size; ++i )
            {
                String value = null;
                Node table = tablesxml.item(i);

                /* parsing out the table ksName */
                String ksName = XMLUtils.getAttributeValue(table, "Name");
                if (ksName == null)
                {
                    throw new ConfigurationException("Table name attribute is required");
                }
                if (ksName.equalsIgnoreCase(Table.SYSTEM_TABLE))
                {
                    throw new ConfigurationException("'system' is a reserved table name for Cassandra internals");
                }

                /* See which replica placement strategy to use */
                String replicaPlacementStrategyClassName = xmlUtils.getNodeValue("/Storage/Keyspaces/Keyspace[@Name='" + ksName + "']/ReplicaPlacementStrategy");
                if (replicaPlacementStrategyClassName == null)
                {
                    throw new ConfigurationException("Missing replicaplacementstrategy directive for " + ksName);
                }
                Class<? extends AbstractReplicationStrategy> repStratClass = null;
                try
                {
                    repStratClass = (Class<? extends AbstractReplicationStrategy>) Class.forName(replicaPlacementStrategyClassName);
                }
                catch (ClassNotFoundException e)
                {
                    throw new ConfigurationException("Invalid replicaplacementstrategy class " + replicaPlacementStrategyClassName);
                }

                /* Data replication factor */
                String replicationFactor = xmlUtils.getNodeValue("/Storage/Keyspaces/Keyspace[@Name='" + ksName + "']/ReplicationFactor");
                int repFact = -1;
                if (replicationFactor == null)
                    throw new ConfigurationException("Missing replicationfactor directory for keyspace " + ksName);
                else
                {
                    repFact = Integer.parseInt(replicationFactor);
                }

                /* end point snitch */
                String endPointSnitchClassName = xmlUtils.getNodeValue("/Storage/Keyspaces/Keyspace[@Name='" + ksName + "']/EndPointSnitch");
                if (endPointSnitchClassName == null)
                {
                    throw new ConfigurationException("Missing endpointsnitch directive for keyspace " + ksName);
                }
                IEndPointSnitch epSnitch = null;
                try
                {
                    Class cls = Class.forName(endPointSnitchClassName);
                    epSnitch = (IEndPointSnitch)cls.getConstructor().newInstance();
                }
                catch (ClassNotFoundException e)
                {
                    throw new ConfigurationException("Invalid endpointsnitch class " + endPointSnitchClassName);
                }
                catch (NoSuchMethodException e)
                {
                    throw new ConfigurationException("Invalid endpointsnitch class " + endPointSnitchClassName + " " + e.getMessage());
                }
                catch (InstantiationException e)
                {
                    throw new ConfigurationException("Invalid endpointsnitch class " + endPointSnitchClassName + " " + e.getMessage());
                }
                catch (IllegalAccessException e)
                {
                    throw new ConfigurationException("Invalid endpointsnitch class " + endPointSnitchClassName + " " + e.getMessage());
                }
                catch (InvocationTargetException e)
                {
                    throw new ConfigurationException("Invalid endpointsnitch class " + endPointSnitchClassName + " " + e.getMessage());
                }

                String xqlTable = "/Storage/Keyspaces/Keyspace[@Name='" + ksName + "']/";
                NodeList columnFamilies = xmlUtils.getRequestedNodeList(xqlTable + "ColumnFamily");

                KSMetaData meta = new KSMetaData(ksName, repStratClass, repFact, epSnitch);

                //NodeList columnFamilies = xmlUtils.getRequestedNodeList(table, "ColumnFamily");
                int size2 = columnFamilies.getLength();

                for ( int j = 0; j < size2; ++j )
                {
                    Node columnFamily = columnFamilies.item(j);
                    String tableName = ksName;
                    String cfName = XMLUtils.getAttributeValue(columnFamily, "Name");
                    if (cfName == null)
                    {
                        throw new ConfigurationException("ColumnFamily name attribute is required");
                    }
                    if (cfName.contains("-"))
                    {
                        throw new ConfigurationException("ColumnFamily names cannot contain hyphens");
                    }
                    String xqlCF = xqlTable + "ColumnFamily[@Name='" + cfName + "']/";

                    // Parse out the column type
                    String rawColumnType = XMLUtils.getAttributeValue(columnFamily, "ColumnType");
//TODO: TEST
/*
                    String columnType = ColumnFamily.getColumnType(rawColumnType);
                    if (columnType == null)
                    {
                        throw new ConfigurationException("ColumnFamily " + cfName + " has invalid type " + rawColumnType);
                    }
*/
                    ColumnType columnType;
                    try
                    {
                        columnType = ColumnType.create(rawColumnType);
                    }
                    catch (IllegalArgumentException e)
                    {
                        columnType = null;
                        throw new ConfigurationException("ColumnFamily " + cfName + " has invalid type " + rawColumnType);
                    }

                    if (XMLUtils.getAttributeValue(columnFamily, "ColumnSort") != null)
                    {
                        throw new ConfigurationException("ColumnSort is no longer an accepted attribute.  Use CompareWith instead.");
                    }

                    // Parse out the column comparator
                    AbstractType comparator = getComparator(columnFamily, "CompareWith");
                    AbstractType subcolumnComparator = null;
//TODO: TEST
//                    if (columnType.equals("Super"))
                    if (columnType.isSuper())
                    {
                        subcolumnComparator = getComparator(columnFamily, "CompareSubcolumnsWith");
                    }
                    else if (XMLUtils.getAttributeValue(columnFamily, "CompareSubcolumnsWith") != null)
                    {
                        throw new ConfigurationException("CompareSubcolumnsWith is only a valid attribute on super columnfamilies (not regular columnfamily " + cfName + ")");
                    }

//TODO: TEST
                    // Parse out the column reconciler
                    AbstractReconciler reconciler = null;
                    if (columnType.isContext())
                    {
                        reconciler = getReconciler(columnFamily, "ReconcileWith");
                    }
                    else if (XMLUtils.getAttributeValue(columnFamily, "ReconcileWith") != null)
                    {
                        throw new ConfigurationException("ReconcileWith is only a valid attribute on context-based columnfamilies (not regular / super columnfamily " + cfName + ")");
                    }

                    double keyCacheSize = CFMetaData.DEFAULT_KEY_CACHE_SIZE;
                    if ((value = XMLUtils.getAttributeValue(columnFamily, "KeysCachedFraction")) != null)
                    {
                        keyCacheSize = Double.valueOf(value);
                        // TODO: KeysCachedFraction deprecated: remove in 1.0
                        logger.warn("KeysCachedFraction is deprecated: use KeysCached instead.");
                    }
                    if ((value = XMLUtils.getAttributeValue(columnFamily, "KeysCached")) != null)
                    {
                        keyCacheSize = FBUtilities.parseDoubleOrPercent(value);
                    }

                    double rowCacheSize = CFMetaData.DEFAULT_ROW_CACHE_SIZE;
                    if ((value = XMLUtils.getAttributeValue(columnFamily, "RowsCached")) != null)
                    {
                        rowCacheSize = FBUtilities.parseDoubleOrPercent(value);
                    }

                    // Parse out user-specified logical names for the various dimensions
                    // of a the column family from the config.
                    String comment = xmlUtils.getNodeValue(xqlCF + "Comment");

                    // insert it into the table dictionary.
//TODO: TEST
                    meta.cfMetaData.put(cfName, new CFMetaData(tableName, cfName, columnType, comparator, subcolumnComparator, reconciler, comment, rowCacheSize, keyCacheSize));
                }

                tables.put(meta.name, meta);
            }
        }
        catch (XPathExpressionException e)
        {
            ConfigurationException ex = new ConfigurationException(e.getMessage());
            ex.initCause(e);
            throw ex;
        }
        catch (TransformerException e)
        {
            ConfigurationException ex = new ConfigurationException(e.getMessage());
            ex.initCause(e);
            throw ex;
        }
    }

    public static IAuthenticator getAuthenticator()
    {
        return authenticator;
    }

    public static boolean isThriftFramed()
    {
        return thriftFramed;
    }

    private static AbstractType getComparator(Node columnFamily, String attr) throws ConfigurationException
    {
        String compareWith = null;
        try
        {
            compareWith = XMLUtils.getAttributeValue(columnFamily, attr);
        }
        catch (TransformerException e)
        {
            ConfigurationException ex = new ConfigurationException(e.getMessage());
            ex.initCause(e);
            throw ex;
        }

        try
        {
            return FBUtilities.getComparator(compareWith);
        }
        catch (Exception e)
        {
            ConfigurationException ex = new ConfigurationException(e.getMessage());
            ex.initCause(e);
            throw ex;
        }
    }

//TODO: TEST
    private static AbstractReconciler getReconciler(Node columnFamily, String attr) throws ConfigurationException
    {
        Class<? extends AbstractReconciler> reconcilerClass;
        String reconcileWith = null;
        try
        {
            reconcileWith = XMLUtils.getAttributeValue(columnFamily, attr);
        }
        catch (TransformerException e)
        {
            ConfigurationException ex = new ConfigurationException(e.getMessage());
            ex.initCause(e);
            throw ex;
        }
        if (reconcileWith == null)
        {
            try
            {
                String cfName = XMLUtils.getAttributeValue(columnFamily, "Name");
                throw new ConfigurationException("ReconcileWith may not be null on (super) version columnfamily " + cfName);
            }
            catch (TransformerException e)
            {
                ConfigurationException ex = new ConfigurationException(e.getMessage());
                ex.initCause(e);
                throw ex;
            }
        }
        else
        {
            String className = reconcileWith.contains(".") ? reconcileWith : "org.apache.cassandra.db.context." + reconcileWith;
            try
            {
                reconcilerClass = (Class<? extends AbstractReconciler>)Class.forName(className);
            }
            catch (ClassNotFoundException e)
            {
                throw new ConfigurationException("Unable to load class " + className + " for " + attr + " attribute");
            }
        }
        try
        {
            return reconcilerClass.getConstructor().newInstance();
        }
        catch (InstantiationException e)
        {
            ConfigurationException ex = new ConfigurationException(e.getMessage());
            ex.initCause(e);
            throw ex;
        }
        catch (IllegalAccessException e)
        {
            ConfigurationException ex = new ConfigurationException(e.getMessage());
            ex.initCause(e);
            throw ex;
        }
        catch (InvocationTargetException e)
        {
            ConfigurationException ex = new ConfigurationException(e.getMessage());
            ex.initCause(e);
            throw ex;
        }
        catch (NoSuchMethodException e)
        {
            ConfigurationException ex = new ConfigurationException(e.getMessage());
            ex.initCause(e);
            throw ex;
        }
    }

    /**
     * Creates all storage-related directories.
     * @throws IOException when a disk problem is encountered.
     */
    public static void createAllDirectories() throws IOException
    {
        try {
            if (dataFileDirectories.length == 0)
            {
                throw new ConfigurationException("At least one DataFileDirectory must be specified");
            }
            for ( String dataFileDirectory : dataFileDirectories )
                FileUtils.createDirectory(dataFileDirectory);
            if (logFileDirectory == null)
            {
                throw new ConfigurationException("CommitLogDirectory must be specified");
            }
            FileUtils.createDirectory(logFileDirectory);
        }
        catch (ConfigurationException ex) {
            logger.error("Fatal error: " + ex.getMessage());
            System.err.println("Bad configuration; unable to start server");
            System.exit(1);
        }
        /* make sure we have a directory for each table */
        for (String dataFile : dataFileDirectories)
        {
            FileUtils.createDirectory(dataFile + File.separator + Table.SYSTEM_TABLE);
            for (String table : tables.keySet())
            {
                String oneDir = dataFile + File.separator + table;
                FileUtils.createDirectory(oneDir);
                File streamingDir = new File(oneDir, STREAMING_SUBDIR);
                if (streamingDir.exists())
                    FileUtils.deleteDir(streamingDir);
            }
        }
    }

    /**
     * Create the metadata tables. This table has information about
     * the table name and the column families that make up the table.
     * Each column family also has an associated ID which is an int.
    */
    // TODO duplicating data b/t tablemetadata and CFMetaData is confusing and error-prone
    public static void storeMetadata() throws IOException
    {
        int cfId = 0;
        Set<String> tableset = tables.keySet();

        for (String table : tableset)
        {
            Table.TableMetadata tmetadata = Table.TableMetadata.instance(table);
            if (tmetadata.isEmpty())
            {
                tmetadata = Table.TableMetadata.instance(table);
                /* Column families associated with this table */
                Map<String, CFMetaData> columnFamilies = tables.get(table).cfMetaData;

                for (String columnFamily : columnFamilies.keySet())
                {
//TODO: TEST
                    tmetadata.add(columnFamily, cfId++, DatabaseDescriptor.getColumnType(table, columnFamily));
                }
            }
        }
    }

    public static int getGcGraceInSeconds()
    {
        return gcGraceInSeconds;
    }

    public static IPartitioner getPartitioner()
    {
        return partitioner;
    }
    
    public static IEndPointSnitch getEndPointSnitch(String table)
    {
        return tables.get(table).epSnitch;
    }

    public static Class<? extends AbstractReplicationStrategy> getReplicaPlacementStrategyClass(String table)
    {
        return tables.get(table).repStratClass;
    }
    
    public static String getJobTrackerAddress()
    {
        return jobTrackerHost;
    }
    
    public static int getColumnIndexSize()
    {
    	return columnIndexSizeInKB * 1024;
    }

    public static int getMemtableLifetimeMS()
    {
      return memtableLifetimeMs;
    }

    public static String getInitialToken()
    {
      return initialToken;
    }

    public static int getMemtableThroughput()
    {
      return memtableThroughput;
    }

    public static double getMemtableOperations()
    {
      return memtableOperations;
    }

    public static boolean getConsistencyCheck()
    {
      return doConsistencyCheck;
    }

    public static boolean getCounterRepairOnWrite()
    {
        return doCounterRepairOnWrite;
    }

    public static String getClusterName()
    {
        return clusterName;
    }

    public static String getConfigFileName() {
        return configFileName;
    }

    public static String getJobJarLocation()
    {
        return jobJarFileLocation;
    }
    
    public static Map<String, CFMetaData> getTableMetaData(String tableName)
    {
        assert tableName != null;
        KSMetaData ksm = tables.get(tableName);
        assert ksm != null;
        return Collections.unmodifiableMap(ksm.cfMetaData);
    }

    /*
     * Given a table name & column family name, get the column family
     * meta data. If the table name or column family name is not valid
     * this function returns null.
     */
    public static CFMetaData getCFMetaData(String tableName, String cfName)
    {
        assert tableName != null;
        KSMetaData ksm = tables.get(tableName);
        if (ksm == null)
            return null;
        return ksm.cfMetaData.get(cfName);
    }

//TODO: TEST
//    public static String getColumnType(String tableName, String cfName)
    public static ColumnType getColumnType(String tableName, String cfName)
    {
        assert tableName != null;
        CFMetaData cfMetaData = getCFMetaData(tableName, cfName);
        
        if (cfMetaData == null)
            return null;
//TODO: TEST
        return cfMetaData.columnType;
    }

    public static Set<String> getTables()
    {
        return tables.keySet();
    }

    public static List<String> getNonSystemTables()
    {
        List<String> tableslist = new ArrayList<String>(tables.keySet());
        tableslist.remove(Table.SYSTEM_TABLE);
        return Collections.unmodifiableList(tableslist);
    }

    public static int getStoragePort()
    {
        return storagePort;
    }

    public static int getThriftPort()
    {
        return thriftPort;
    }

    public static int getReplicationFactor(String table)
    {
        return tables.get(table).replicationFactor;
    }

    public static int getQuorum(String table)
    {
        return (tables.get(table).replicationFactor / 2) + 1;
    }

    public static long getRpcTimeout()
    {
        return rpcTimeoutInMillis;
    }

    public static int getPhiConvictThreshold()
    {
        return phiConvictThreshold;
    }

    public static int getConsistencyThreads()
    {
        return consistencyThreads;
    }

    public static int getConcurrentReaders()
    {
        return concurrentReaders;
    }

    public static int getConcurrentWriters()
    {
        return concurrentWriters;
    }

    public static long getRowWarningThreshold()
    {
        return rowWarningThreshold;
    }
    
    public static String[] getAllDataFileLocations()
    {
        return dataFileDirectories;
    }

    /**
     * Get a list of data directories for a given table
     * 
     * @param table name of the table.
     * 
     * @return an array of path to the data directories. 
     */
    public static String[] getAllDataFileLocationsForTable(String table)
    {
        String[] tableLocations = new String[dataFileDirectories.length];

        for (int i = 0; i < dataFileDirectories.length; i++)
        {
            tableLocations[i] = dataFileDirectories[i] + File.separator + table;
        }

        return tableLocations;
    }

    public synchronized static String getNextAvailableDataLocation()
    {
        String dataFileDirectory = dataFileDirectories[currentIndex];
        currentIndex = (currentIndex + 1) % dataFileDirectories.length;
        return dataFileDirectory;
    }

    public static String getLogFileLocation()
    {
        return logFileDirectory;
    }

    public static Set<InetAddress> getSeeds()
    {
        return seeds;
    }

//TODO: TEST
//    public static String getColumnFamilyType(String tableName, String cfName)
    public static ColumnType getColumnFamilyType(String tableName, String cfName)
    {
        assert tableName != null;
//TODO: TEST
/*
        String cfType = getColumnType(tableName, cfName);
        if ( cfType == null )
            cfType = "Standard";
    	return cfType;
*/
        ColumnType cfType = getColumnType(tableName, cfName);
        if ( cfType == null )
            cfType = ColumnType.Standard;
    	return cfType;
    }

    /*
     * Loop through all the disks to see which disk has the max free space
     * return the disk with max free space for compactions. If the size of the expected
     * compacted file is greater than the max disk space available return null, we cannot
     * do compaction in this case.
     */
    public static String getDataFileLocationForTable(String table, long expectedCompactedFileSize)
    {
      long maxFreeDisk = 0;
      int maxDiskIndex = 0;
      String dataFileDirectory = null;
      String[] dataDirectoryForTable = getAllDataFileLocationsForTable(table);

      for ( int i = 0 ; i < dataDirectoryForTable.length ; i++ )
      {
        File f = new File(dataDirectoryForTable[i]);
        if( maxFreeDisk < f.getUsableSpace())
        {
          maxFreeDisk = f.getUsableSpace();
          maxDiskIndex = i;
        }
      }
      // Load factor of 0.9 we do not want to use the entire disk that is too risky.
      maxFreeDisk = (long)(0.9 * maxFreeDisk);
      if( expectedCompactedFileSize < maxFreeDisk )
      {
        dataFileDirectory = dataDirectoryForTable[maxDiskIndex];
        currentIndex = (maxDiskIndex + 1 )%dataDirectoryForTable.length ;
      }
      else
      {
        currentIndex = maxDiskIndex;
      }
        return dataFileDirectory;
    }
    
    public static AbstractType getComparator(String tableName, String cfName)
    {
        assert tableName != null;
        CFMetaData cfmd = getCFMetaData(tableName, cfName);
        if (cfmd == null)
            throw new NullPointerException("Unknown ColumnFamily " + cfName + " in keyspace " + tableName);
        return cfmd.comparator;
    }

    public static AbstractType getSubComparator(String tableName, String cfName)
    {
        assert tableName != null;
        return getCFMetaData(tableName, cfName).subcolumnComparator;
    }

    public static int getStageQueueSize()
    {
        return stageQueueSize_;
    }
//TODO: TEST
    public static AbstractReconciler getReconciler(String tableName, String cfName)
    {
        assert tableName != null;
        CFMetaData cfmd = getCFMetaData(tableName, cfName);
        if (cfmd == null)
            throw new NullPointerException("Unknown ColumnFamily " + cfName + " in keyspace " + tableName);
        return cfmd.reconciler;
    }

    public static AbstractCounterContext getCounterContext(ColumnType columnType)
    {
        assert columnType.isCounter();

        if (columnType.isIncrementCounter())
        {
            return IncrementCounterContext.instance();
        }
        else if (columnType.isMinCounter())
        {
            return MinCounterContext.instance();
        }
        else if (columnType.isMaxCounter())
        {
            return MaxCounterContext.instance();
        }
        throw new RuntimeException("getCounterContext called for an unknown counter type: " + columnType);
    }

    /**
     * @return The absolute number of keys that should be cached per table.
     */
    public static int getKeysCachedFor(String tableName, String columnFamilyName, long expectedKeys)
    {
        CFMetaData cfm = getCFMetaData(tableName, columnFamilyName);
        double v = (cfm == null) ? CFMetaData.DEFAULT_KEY_CACHE_SIZE : cfm.keyCacheSize;
        return (int)Math.min(FBUtilities.absoluteFromFraction(v, expectedKeys), Integer.MAX_VALUE);
    }

    /**
     * @return The absolute number of rows that should be cached for the columnfamily.
     */
    public static int getRowsCachedFor(String tableName, String columnFamilyName, long expectedRows)
    {
        CFMetaData cfm = getCFMetaData(tableName, columnFamilyName);
        double v = (cfm == null) ? CFMetaData.DEFAULT_ROW_CACHE_SIZE : cfm.rowCacheSize;
        return (int)Math.min(FBUtilities.absoluteFromFraction(v, expectedRows), Integer.MAX_VALUE);
    }

    private static class ConfigurationException extends Exception
    {
        public ConfigurationException(String message)
        {
            super(message);
        }
    }

    public static InetAddress getListenAddress()
    {
        return listenAddress;
    }
    
    public static InetAddress getThriftAddress()
    {
        return thriftAddress;
    }

    public static double getCommitLogSyncBatchWindow()
    {
        return commitLogSyncBatchMS;
    }

    public static int getCommitLogSyncPeriod() {
        return commitLogSyncPeriodMS;
    }

    public static CommitLogSync getCommitLogSync()
    {
        return commitLogSync;
    }

    public static DiskAccessMode getDiskAccessMode()
    {
        return diskAccessMode;
    }

    public static DiskAccessMode getIndexAccessMode()
    {
        return indexAccessMode;
    }

    public static double getFlushDataBufferSizeInMB()
    {
        return flushDataBufferSizeInMB;
    }

    public static double getFlushIndexBufferSizeInMB()
    {
        return flushIndexBufferSizeInMB;
    }

    public static int getIndexedReadBufferSizeInKB()
    {
        return columnIndexSizeInKB;
    }

    public static int getSlicedReadBufferSizeInKB()
    {
        return slicedReadBufferSizeInKB;
    }

    public static int getBMTThreshold()
    {
        return bmtThreshold;
    }

    public static boolean isSnapshotBeforeCompaction()
    {
        return snapshotBeforeCompaction;
    }

    public static boolean isAutoBootstrap()
    {
        return autoBootstrap;
    }

    public static boolean hintedHandoffEnabled()
    {
       return hintedHandoffEnabled;
    }
}<|MERGE_RESOLUTION|>--- conflicted
+++ resolved
@@ -529,15 +529,10 @@
 
             systemMeta.cfMetaData.put(HintedHandOffManager.HINTS_CF, new CFMetaData(Table.SYSTEM_TABLE,
                                                                                     HintedHandOffManager.HINTS_CF,
-<<<<<<< HEAD
-//TODO: TEST
-//                                                                                    "Super",
                                                                                     ColumnType.Super,
                                                                                     new UTF8Type(),
-=======
-                                                                                    "Super",
+                                                    //                                "Super",
                                                                                     new BytesType(),
->>>>>>> 9e501d8a
                                                                                     new BytesType(),
 //TODO: TEST
                                                                                     null,
