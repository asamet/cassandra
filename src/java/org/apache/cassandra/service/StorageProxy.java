--- conflicted
+++ resolved
@@ -402,7 +402,8 @@
         List<Row> rows;
         if (consistency_level == ConsistencyLevel.ONE)
         {
-<<<<<<< HEAD
+          /*
+          PRE MERGE asamet
             ColumnType cfType = DatabaseDescriptor.getColumnFamilyType(command.table, command.queryPath.columnFamilyName);
             InetAddress endpoint = null;
             if (cfType.isContext())
@@ -427,9 +428,8 @@
             if (DatabaseDescriptor.getConsistencyCheck())
                 message.setHeader(ReadCommand.DO_REPAIR, ReadCommand.DO_REPAIR.getBytes());
             iars.add(MessagingService.instance.sendRR(message, endpoint));
-=======
+*/
             rows = weakRead(commands);
->>>>>>> 9e501d8a
         }
         else
         {
@@ -450,7 +450,24 @@
         List<IAsyncResult> remoteResults = null;
         for (ReadCommand command: commands)
         {
-            InetAddress endPoint = StorageService.instance.findSuitableEndPoint(command.table, command.key);
+// FINAL
+            ColumnType cfType = DatabaseDescriptor.getColumnFamilyType(command.table, command.queryPath.columnFamilyName);
+            InetAddress endpoint = null;
+            if (cfType.isContext())
+            {
+                List<InetAddress> liveEndpoints = StorageService.instance.getLiveNaturalEndpoints(command.table, command.key);
+                if (liveEndpoints.isEmpty())
+                {
+                    throw new UnavailableException();
+                }
+                // For context types, we always want to try and read from the first node in the ring.
+                endpoint = liveEndpoints.get(0);
+            } else
+            {
+                endpoint = StorageService.instance.findSuitableEndPoint(command.table, command.key);
+            }
+
+
             if (endPoint.equals(FBUtilities.getLocalAddress()))
             {
                 if (logger.isDebugEnabled())
@@ -479,26 +496,8 @@
         {
             for (Future<Object> future : localFutures)
             {
-<<<<<<< HEAD
-                List<InetAddress> endpoints = StorageService.instance.getLiveNaturalEndpoints(command.table, command.key);
-                Boolean foundLocal = null;
-                ColumnType cfType = DatabaseDescriptor.getColumnFamilyType(command.table, command.queryPath.columnFamilyName);
-                if (cfType.isContext())
-                {
-                    if (endpoints.size() < 1)
-                    {
-                        throw new UnavailableException();
-                    }
-                    foundLocal = endpoints.get(0).equals(FBUtilities.getLocalAddress());
-                } else {
-                    foundLocal = endpoints.contains(FBUtilities.getLocalAddress());
-                }
-                //TODO: Throw InvalidRequest if we're in bootstrap mode?
-                if (foundLocal && !StorageService.instance.isBootstrapMode())
-=======
                 Row row;
                 try
->>>>>>> 9e501d8a
                 {
                     row = (Row) future.get();
                 }
