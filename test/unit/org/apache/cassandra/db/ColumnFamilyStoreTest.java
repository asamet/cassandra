/*
* Licensed to the Apache Software Foundation (ASF) under one
* or more contributor license agreements.  See the NOTICE file
* distributed with this work for additional information
* regarding copyright ownership.  The ASF licenses this file
* to you under the Apache License, Version 2.0 (the
* "License"); you may not use this file except in compliance
* with the License.  You may obtain a copy of the License at
*
*    http://www.apache.org/licenses/LICENSE-2.0
*
* Unless required by applicable law or agreed to in writing,
* software distributed under the License is distributed on an
* "AS IS" BASIS, WITHOUT WARRANTIES OR CONDITIONS OF ANY
* KIND, either express or implied.  See the License for the
* specific language governing permissions and limitations
* under the License.
*/
package org.apache.cassandra.db;

import java.io.IOException;
import java.io.UnsupportedEncodingException;
import java.util.*;
import java.util.concurrent.ExecutionException;

import org.apache.commons.lang.ArrayUtils;
import static org.junit.Assert.assertNull;
import org.junit.Test;

import static junit.framework.Assert.assertEquals;
import org.apache.cassandra.CleanupHelper;
import org.apache.cassandra.Util;
import org.apache.cassandra.dht.Token;
import org.apache.cassandra.service.StorageService;
import org.apache.cassandra.utils.WrappedRunnable;

import java.net.InetAddress;
import org.apache.cassandra.dht.Range;
import org.apache.cassandra.dht.IPartitioner;
import org.apache.cassandra.dht.CollatingOrderPreservingPartitioner;
import org.apache.cassandra.db.filter.IdentityQueryFilter;
import org.apache.cassandra.db.filter.QueryPath;
import org.apache.cassandra.db.filter.SliceQueryFilter;
import org.apache.cassandra.db.filter.NamesQueryFilter;
import org.apache.cassandra.io.SSTableReader;

public class ColumnFamilyStoreTest extends CleanupHelper
{
    static byte[] bytes1, bytes2;

    static
    {
        Random random = new Random();
        bytes1 = new byte[1024];
        bytes2 = new byte[128];
        random.nextBytes(bytes1);
        random.nextBytes(bytes2);
    }

    @Test
    public void testGetColumnWithWrongBF() throws IOException, ExecutionException, InterruptedException
    {
        List<RowMutation> rms = new LinkedList<RowMutation>();
        RowMutation rm;
        rm = new RowMutation("Keyspace1", "key1");
        rm.add(new QueryPath("Standard1", null, "Column1".getBytes()), "asdf".getBytes(), new TimestampClock(0));
        rm.add(new QueryPath("Standard1", null, "Column2".getBytes()), "asdf".getBytes(), new TimestampClock(0));
        rms.add(rm);
        ColumnFamilyStore store = Util.writeColumnFamily(rms);

        Table table = Table.open("Keyspace1");
        List<SSTableReader> ssTables = table.getAllSSTablesOnDisk();
        assertEquals(1, ssTables.size());
        ssTables.get(0).forceBloomFilterFailures();
        ColumnFamily cf = store.getColumnFamily(new IdentityQueryFilter("key2", new QueryPath("Standard1", null, "Column1".getBytes())));
        assertNull(cf);
    }

    @Test
    public void testEmptyRow() throws Exception
    {
        Table table = Table.open("Keyspace1");
        final ColumnFamilyStore store = table.getColumnFamilyStore("Standard2");
        RowMutation rm;

        rm = new RowMutation("Keyspace1", "key1");
        rm.delete(new QueryPath("Standard2", null, null), new TimestampClock(System.currentTimeMillis()));
        rm.apply();

        Runnable r = new WrappedRunnable()
        {
            public void runMayThrow() throws IOException
            {
                SliceQueryFilter sliceFilter = new SliceQueryFilter("key1", new QueryPath("Standard2", null, null), ArrayUtils.EMPTY_BYTE_ARRAY, ArrayUtils.EMPTY_BYTE_ARRAY, false, 1);
                ColumnFamily cf = store.getColumnFamily(sliceFilter);
                assert cf.isMarkedForDelete();
                assert cf.getColumnsMap().isEmpty();

                NamesQueryFilter namesFilter = new NamesQueryFilter("key1", new QueryPath("Standard2", null, null), "a".getBytes());
                cf = store.getColumnFamily(namesFilter);
                assert cf.isMarkedForDelete();
                assert cf.getColumnsMap().isEmpty();
            }
        };

        TableTest.reTest(store, r);
    }

    /**
     * Writes out a bunch of keys into an SSTable, then runs anticompaction on a range.
     * Checks to see if anticompaction returns true.
     */
    private void testAntiCompaction(String columnFamilyName, int insertsPerTable) throws IOException, ExecutionException, InterruptedException
    {
        List<RowMutation> rms = new ArrayList<RowMutation>();
        for (int j = 0; j < insertsPerTable; j++)
        {
            String key = String.valueOf(j);
            RowMutation rm = new RowMutation("Keyspace1", key);
            rm.add(new QueryPath(columnFamilyName, null, "0".getBytes()), new byte[0], new TimestampClock(j));
            rms.add(rm);
        }
        ColumnFamilyStore store = Util.writeColumnFamily(rms);

        List<Range> ranges  = new ArrayList<Range>();
        IPartitioner partitioner = new CollatingOrderPreservingPartitioner();
        Range r = new Range(partitioner.getToken("0"), partitioner.getToken("zzzzzzz"));
        ranges.add(r);

        List<SSTableReader> fileList = CompactionManager.instance.submitAnticompaction(store, ranges, InetAddress.getByName("127.0.0.1")).get();
        assert fileList.size() >= 1;
    }

    @Test
    public void testAntiCompaction1() throws IOException, ExecutionException, InterruptedException
    {
        testAntiCompaction("Standard1", 100);
    }

    private RangeSliceReply getRangeSlice(ColumnFamilyStore cfs, Token start, Token end) throws IOException, ExecutionException, InterruptedException
    {
        return cfs.getRangeSlice(ArrayUtils.EMPTY_BYTE_ARRAY,
                                 new Range(start, end),
                                 10,
                                 null,
                                 Arrays.asList("asdf".getBytes()));
    }

    private void assertKeys(List<Row> rows, List<String> keys) throws UnsupportedEncodingException
    {
        assertEquals(keys.size(), rows.size());
        for (int i = 0; i < keys.size(); i++)
        {
            assertEquals(keys.get(i), rows.get(i).key);
        }
    }

    @Test
    public void testSkipStartKey() throws IOException, ExecutionException, InterruptedException
    {
        ColumnFamilyStore cfs = insert("key1", "key2");
        IPartitioner p = StorageService.getPartitioner();

        RangeSliceReply result = getRangeSlice(cfs, p.getToken("key1"), p.getToken("key2"));
        assertKeys(result.rows, Arrays.asList("key2"));
    }

    private ColumnFamilyStore insert(String... keys) throws IOException, ExecutionException, InterruptedException
    {
        List<RowMutation> rms = new LinkedList<RowMutation>();
        RowMutation rm;
<<<<<<< HEAD
        rm = new RowMutation("Keyspace2", "key1");
        rm.add(new QueryPath("Standard1", null, "Column1".getBytes()), "asdf".getBytes(), new TimestampClock(0));
        rms.add(rm);
        Util.writeColumnFamily(rms);

        rm = new RowMutation("Keyspace2", "key2");
        rm.add(new QueryPath("Standard1", null, "Column1".getBytes()), "asdf".getBytes(), new TimestampClock(0));
        rms.add(rm);
=======
        for (String key : keys)
        {
            rm = new RowMutation("Keyspace2", key);
            rm.add(new QueryPath("Standard1", null, "Column1".getBytes()), "asdf".getBytes(), 0);
            rms.add(rm);
        }

>>>>>>> 9e501d8a
        return Util.writeColumnFamily(rms);
    }

}<|MERGE_RESOLUTION|>--- conflicted
+++ resolved
@@ -169,24 +169,14 @@
     {
         List<RowMutation> rms = new LinkedList<RowMutation>();
         RowMutation rm;
-<<<<<<< HEAD
-        rm = new RowMutation("Keyspace2", "key1");
-        rm.add(new QueryPath("Standard1", null, "Column1".getBytes()), "asdf".getBytes(), new TimestampClock(0));
-        rms.add(rm);
-        Util.writeColumnFamily(rms);
 
-        rm = new RowMutation("Keyspace2", "key2");
-        rm.add(new QueryPath("Standard1", null, "Column1".getBytes()), "asdf".getBytes(), new TimestampClock(0));
-        rms.add(rm);
-=======
         for (String key : keys)
         {
             rm = new RowMutation("Keyspace2", key);
-            rm.add(new QueryPath("Standard1", null, "Column1".getBytes()), "asdf".getBytes(), 0);
+            rm.add(new QueryPath("Standard1", null, "Column1".getBytes()), "asdf".getBytes(), new TimestampClock(0));
             rms.add(rm);
         }
 
->>>>>>> 9e501d8a
         return Util.writeColumnFamily(rms);
     }
 
